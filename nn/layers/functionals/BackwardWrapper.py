from typing import Union

from torch import nn, Tensor

<<<<<<< HEAD
from nn.modules.BaseLayer import BaseLayer, BackwardFunction
from nn.modules.FullSequential import FullSequential
=======
from nn.layers.BaseLayer import BaseLayer, BackwardFunction
>>>>>>> 70a27005


class BackwardWrapper(BaseLayer, BackwardFunction):
    def __init__(self, layer: nn.Module):
        super(BackwardWrapper, self).__init__()
        self._layer = layer
        self.input = None
        self.output = None

    def forward(self, x: Tensor):
        if self._parent_module_attr("use_autograd_graph") or not self.training:
            y = self._layer(x)
        else:
            x_dash = self.save_x(x)
            x_dash.requires_grad = True
            y = self._layer(x_dash)
            self.save_y(y, attached=True)
        return y

    def backward(self, grad_output: Union[None, Tensor]) -> Union[None, Tensor]:
        self.y.backward(gradient=grad_output)
        return self.x.grad<|MERGE_RESOLUTION|>--- conflicted
+++ resolved
@@ -2,12 +2,8 @@
 
 from torch import nn, Tensor
 
-<<<<<<< HEAD
 from nn.modules.BaseLayer import BaseLayer, BackwardFunction
 from nn.modules.FullSequential import FullSequential
-=======
-from nn.layers.BaseLayer import BaseLayer, BackwardFunction
->>>>>>> 70a27005
 
 
 class BackwardWrapper(BaseLayer, BackwardFunction):
